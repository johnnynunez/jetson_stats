--- conflicted
+++ resolved
@@ -44,45 +44,7 @@
 logger = logging.getLogger(__name__)
 
 
-<<<<<<< HEAD
-def import_os_variables(SOURCE, PATTERN="JETSON_"):
-    if os.path.isfile(SOURCE):
-        logger.info("Open source file {}".format(SOURCE))
-        proc = sp.Popen(['bash', '-c', 'source {} && env'.format(SOURCE)], stdout=sp.PIPE)
-        # Load variables
-        source_env = {}
-        for tup in map(lambda s: s.decode("utf-8").strip().split('=', 1), proc.stdout):
-            name = tup[0].strip()
-            value = tup[1].strip()
-            if PATTERN in name:
-                source_env[name] = value
-        return source_env
-    else:
-        logger.error("File does not exist")
-        return {}
-
-
-def get_nvpmodel():
-    # Read nvpmodel to know the status of the board
-    try:
-        nvpmodel_p = sp.Popen(['nvpmodel', '-q'], stdout=sp.PIPE)
-        out, _ = nvpmodel_p.communicate()
-        # Log value
-        logger.debug('nvqmodel status %s', out)
-        # Decode lines and split
-        lines = out.decode("utf-8").split("\n")
-        return {'name': lines[0].split(": ")[1], 'mode': int(lines[1])}
-    except OSError as e:
-        logger.info("NVPModel Exception occurred {}".format(e), exc_info=True)
-        return {}
-
-
-def get_uptime():
-    """ Read uptime system
-        http://planzero.org/blog/2012/01/26/system_uptime_in_python,_a_better_way
-=======
 class jtop():
->>>>>>> 5d9db12f
     """
         JTOP is a complete controller of all systems in your NVIDIA Jetson
         * Tegrastats
@@ -211,240 +173,4 @@
 
     def __exit__(self, exc_type, exc_val, exc_tb):
         self.close()
-<<<<<<< HEAD
-
-    @staticmethod
-    def updateProcess(text, status):
-        status['idle'].pop(0)
-        status['frequency'].pop(0)
-        if 'off' in text:
-            status['idle'].append(0.0)
-            status['frequency'].append(0.0)
-            status['status'] = "OFF"
-        elif '@' in text:
-            info = re.findall(r"\d+", text)
-            status['idle'].append(float(info[0]))
-            status['frequency'].append(float(info[1]))
-            status['status'] = "ON"
-        else:
-            info = re.findall(r"\d+", text)
-            status['idle'].append(float(info[0]))
-            status['frequency'].append(0.0)
-            status['status'] = "ON-SIMPLE"
-        return status
-
-    @staticmethod
-    def initProcess(name, max_record):
-        return {'name': name,
-                'idle': max_record * [0.0],
-                'frequency': max_record * [0.0],
-                'status': "OFF",
-                }
-
-    def _SWAP(self, text):
-        # SWAP X/Y (cached Z)
-        # X = Amount of SWAP in use in megabytes.
-        # Y = Total amount of SWAP available for applications.
-        # Z = Amount of SWAP cached in megabytes.
-        find_swap = re.search(r'SWAP (.+?)B \(cached (.+?)B\)', text)
-        if find_swap is not None:
-            swap_string = find_swap.group()
-            swap_stat = re.findall(r"\d+", swap_string)
-            text = re.sub(r'SWAP (.+?)B \(cached (.+?)B\) ', '', text)
-            self.swap.append(float(swap_stat[0]))
-            return {'used': list(self.swap),
-                    'total': float(swap_stat[1]),
-                    'cached': int(swap_stat[2])
-                    }, text
-        else:
-            return {}, text
-
-    def _IRAM(self, text):
-        # IRAM X/Y (lfb Z)
-        # IRAM is memory local to the video hardware engine.
-        # X = Amount of IRAM memory in use, in kilobytes.
-        # Y = Total amount of IRAM memory available.
-        # Z = Size of the largest free block.
-        find_iram = re.search(r'IRAM (.+?)B\(lfb (.+?)B\)', text)
-        # Find if IRAM is inside
-        if find_iram is not None:
-            iram_lfb_string = find_iram.group()
-            iram_stat = re.findall(r"\d+", iram_lfb_string)
-            text = re.sub(r'IRAM (.+?)B\(lfb (.+?)B\) ', '', text)
-            self.iram.append(float(iram_stat[0]))
-            return {'used': list(self.iram),
-                    'total': float(iram_stat[1]),
-                    'size': int(iram_stat[2])
-                    }, text
-        else:
-            return {}, text
-
-    def _RAM(self, text):
-        # RAM X/Y (lfb NxZ)
-        # Largest Free Block (lfb) is a statistic about the memory allocator.
-        # It refers to the largest contiguous block of physical memory
-        # that can currently be allocated: at most 4 MB.
-        # It can become smaller with memory fragmentation.
-        # The physical allocations in virtual memory can be bigger.
-        # X = Amount of RAM in use in MB.
-        # Y = Total amount of RAM available for applications.
-        # N = The number of free blocks of this size.
-        # Z = is the size of the largest free block.
-        ram_string = re.search(r'RAM (.+?)B', text).group()
-        lfb_string = re.search(r'\(lfb (.+?)\)', text).group()
-        ram_stat = re.findall(r"\d+", ram_string)
-        lfb_stat = re.findall(r"\d+", lfb_string)
-        text = re.sub(r'RAM (.+?)\) ', '', text)
-        self.ram.append(float(ram_stat[0]))
-        return {'RAM': {'used': list(self.ram), 'total': float(ram_stat[1])},
-                'lfb': {'nblock': lfb_stat[0], 'size': lfb_stat[1]},
-                }, text
-
-    def _CPU(self, text):
-        # CPU [X%,Y%, , ]@Z
-        # or
-        # CPU [X%@Z, Y%@Z,...]
-        # X and Y are rough approximations based on time spent
-        # in the system idle process as reported by the Linux kernel in /proc/stat.
-        # X = Load statistics for each of the CPU cores relative to the
-        #     current running frequency Z, or 'off' in case a core is currently powered down.
-        # Y = Load statistics for each of the CPU cores relative to the
-        #     current running frequency Z, or 'off' in case a core is currently powered down.
-        # Z = CPU frequency in megahertz. Goes up or down dynamically depending on the CPU workload.
-        cpu_string = re.search(r'CPU (.+?)\]', text).group()
-        cpu_string = cpu_string[cpu_string.find("[") + 1:cpu_string.find("]")]
-        text = re.sub(r'CPU (.+?)\] ', '', text)
-        for idx, cpu in enumerate(cpu_string.split(",")):
-            name = "CPU" + str(idx + 1)
-            if idx in self.cpus:
-                cpu_status = self.cpus[idx]
-            else:
-                cpu_status = Tegrastats.initProcess(name, self.max_record)
-            cpu_status = Tegrastats.updateProcess(cpu, cpu_status)
-            # Update status governor
-            governor_name = '/sys/devices/system/cpu/cpu' + str(idx) + '/cpufreq/scaling_governor'
-            if os.path.isfile(governor_name):
-                with open(governor_name, 'r') as f:
-                    cpu_status['governor'] = f.read()[:-1]
-            else:
-                cpu_status['governor'] = ""
-            # Update status CPU
-            self.cpus[idx] = cpu_status
-        return text
-
-    def decode(self, text):
-        jetsonstats = {}
-        # Update status from fan
-        for fan in self.qfans:
-            fan.update()
-        # Read SWAP status
-        swap_status, text = self._SWAP(text)
-        jetsonstats['SWAP'] = swap_status
-        # Read IRAM status
-        iram_status, text = self._IRAM(text)
-        jetsonstats['IRAM'] = iram_status
-        # Read RAM status
-        ram_status, text = self._RAM(text)
-        jetsonstats['RAM'] = ram_status
-        # Read CPU status
-        text = self._CPU(text)
-        jetsonstats['CPU'] = list(self.cpus.values())
-        # Start while loop to decode
-        idx = 0
-        other_values = text.split(" ")
-        while idx < len(other_values):
-            data = other_values[idx]
-            if 'EMC' in data:
-                # EMC X%@Y
-                # EMC is the external memory controller,
-                # through which all sysmem/carve-out/GART memory accesses go.
-                # X = Percent of EMC memory bandwidth being used, relative to the current running frequency.
-                # Y = EMC frequency in megahertz.
-                self.emc = Tegrastats.updateProcess(other_values[idx + 1], self.emc)
-                jetsonstats['EMC'] = self.emc
-                # extra increase counter
-                idx += 1
-            elif 'APE' in data:
-                # APE Y
-                # APE is the audio processing engine.
-                # The APE subsystem consists of ADSP (Cortex®-A9 CPU), mailboxes, AHUB, ADMA, etc.
-                # Y = APE frequency in megahertz.
-                jetsonstats['APE'] = other_values[idx + 1]
-                # extra increase counter
-                idx += 1
-            elif 'GR3D' in data:
-                # GR3D X%@Y
-                # GR3D is the GPU engine.
-                # X = Percent of the GR3D that is being used, relative to the current running frequency.
-                # Y = GR3D frequency in megahertz
-                self.gpu = Tegrastats.updateProcess(other_values[idx + 1], self.gpu)
-                jetsonstats['GR3D'] = self.gpu
-                # extra increase counter
-                idx += 1
-            elif 'MTS' in data:
-                # MTS fg X% bg Y%
-                # X = Time spent in foreground tasks.
-                # Y = Time spent in background tasks.
-                fg = float(other_values[idx + 2].split("%")[0])
-                bg = float(other_values[idx + 4].split("%")[0])
-                jetsonstats['MTS'] = {'fg': fg, 'bg': bg}
-                # extra increase counter
-                idx += 4
-            elif '@' in data:
-                # [temp name] C
-                # [temp name] is one of the names under the nodes
-                # /sys/devices/virtual/thermal/thermal_zoneX/type.
-                info = data.split("@")
-                name = info[0].strip()
-                value = info[1]
-                # Read from dictionary temperature or initialize it
-                if name in self.temperatures:
-                    temp = self.temperatures[name]
-                else:
-                    temp = {'value': self.max_record * [0.0], 'unit': 'C'}
-                # Remove last measured temp
-                temp['value'].pop(0)
-                # Add new value
-                temp['value'].append(float(value.split("C")[0]))
-                # Update text value
-                temp['text'] = value
-                # Store temperature value
-                self.temperatures[name] = temp
-            elif 'NVDEC' in data:
-                # NVDEC Y
-                # NVDEC is the video hardware decoding engine.
-                # Shown only when hardware decoder / encoder engine is used.
-                # NVDEC frequency in MHz
-                jetsonstats['NVDEC'] = float(other_values[idx + 1])
-                idx += 1
-            else:
-                # [VDD_name] X/Y
-                # X = Current power consumption in milliwatts.
-                # Y = Average power consumption in milliwatts.
-                value = other_values[idx + 1].split("/")
-                # Read from dictionary temperature or initialize it
-                if data in self.voltages:
-                    volt = self.voltages[data]
-                else:
-                    volt = {'current': self.max_record * [0.0], 'average': self.max_record * [0.0], 'unit': 'mW'}
-                # Remove last measure
-                volt['current'].pop(0)
-                volt['average'].pop(0)
-                # Add new value
-                volt['current'].append(float(value[0]))
-                volt['average'].append(float(value[1]))
-                # Update text value
-                volt['text'] = other_values[idx + 1].rstrip() + "mW"
-                # Store temperature value
-                self.voltages[data] = volt
-                # extra increase counter
-                idx += 1
-            # Update counter
-            idx += 1
-        # Add Temperatures and voltages
-        jetsonstats['temperatures'] = self.temperatures
-        jetsonstats['voltages'] = self.voltages
-        return jetsonstats
-=======
->>>>>>> 5d9db12f
 # EOF