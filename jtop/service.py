--- conflicted
+++ resolved
@@ -544,31 +544,9 @@
         # Can be empty for x86 architecture
         data['engines'] = self.engine.get_status()
         # -- Temperature --
-<<<<<<< HEAD
-        # Remove PMIC temperature (TX family)
-        if 'PMIC' in tegrastats['TEMP']:
-            del tegrastats['TEMP']['PMIC']
-        # Remove all CV temperatures (Orin family)
-        for temp in list(tegrastats['TEMP'].keys()):
-            if temp.startswith('CV'):
-                del tegrastats['TEMP'][temp]
-        data['temperature'] = tegrastats['TEMP']
-=======
         data['temperature'] = self.temperature.get_status()
         # -- Power --
         data['power'] = self.power.get_status()
-        # -- GPU --
-        data['gpu'] = {1: tegrastats['GR3D']}
-        # For more GPU change in a next future with
-        # data['gpu'] = [value for key,value in tegrastats.items() if key.startswith('GR3D')]
-        if 'GR3D2' in tegrastats:
-            data['gpu'][2] = tegrastats['GR3D2']
-        if 'GPU' in jetson_clocks_show:
-            for idx in range(1, len(data['gpu']) + 1):
-                data['gpu'][idx].update(jetson_clocks_show['GPU'])
-                # Remove current_freq data
-                del data['gpu'][idx]['current_freq']
->>>>>>> 6db42f66
         # -- FAN --
         # Update status fan speed
         data['fan'] = self.fan.update()
